--- conflicted
+++ resolved
@@ -38,11 +38,8 @@
 //
 // Change log:
 // - V10
-<<<<<<< HEAD
 //   - Ristretto255 natives (point cloning & double-scalar multiplication) and Bulletproofs natives
-=======
 //   - Added generate_unique_address and get_txn_hash native functions
->>>>>>> c443249a
 //   - Storage gas charges (excluding "storage fees") stop respecting the storage gas curves
 // - V9
 //   - Accurate tracking of the cost of loading resource groups
